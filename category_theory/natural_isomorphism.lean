--- conflicted
+++ resolved
@@ -14,73 +14,6 @@
 variables {C : Type u₁} [𝒞 : category.{u₁ v₁} C] {D : Type u₂} [𝒟 : category.{u₂ v₂} D]
 include 𝒞 𝒟
 
-<<<<<<< HEAD
-@[simp] lemma hom_inv_id_app {F G : C ⥤ D} (α : F ≅ G) (X : C) : (α : F ⟹ G) X ≫ ((iso.symm α) : G ⟹ F) X = 𝟙 (F X) :=
-begin
-  rw ← functor.category.comp_app,
-  rw α.hom_inv_id,
-  simp,
-end
-
-@[simp] lemma inv_hom_id_app {F G : C ⥤ D} (α : F ≅ G) (X : C) : ((iso.symm α) : G ⟹ F) X ≫ (α : F ⟹ G) X = 𝟙 (G X) :=
-begin
-  rw ← functor.category.comp_app,
-  rw α.inv_hom_id,
-  simp,
-end
-
-def app {F G : C ⥤ D} (α : F ≅ G) (X : C) : F X ≅ G X :=
-{ hom := (α : F ⟶ G) X,
-  inv := (α.symm : G ⟶ F) X,
-  hom_inv_id' := begin rw [← functor.category.comp_app, iso.hom_inv_id], refl, end,
-  inv_hom_id' := begin rw [← functor.category.comp_app, iso.inv_hom_id], refl, end }
-
-instance {F G : C ⥤ D} : has_coe_to_fun (F ≅ G) :=
-{ F   := λ α, Π X : C, (F X) ≅ (G X),
-  coe := λ α, app α }
-
-@[simp] lemma mk_app {F G : C ⥤ D} (hom : F ⟹ G) (inv) (hom_inv_id') (inv_hom_id') (X : C) :
-  ({ hom := hom, inv := inv, hom_inv_id' := hom_inv_id', inv_hom_id' := inv_hom_id' } : F ≅ G) X =
-  { hom := hom X, inv := inv X,
-    hom_inv_id' := congr_fun (congr_arg nat_trans.app hom_inv_id') X,
-    inv_hom_id' := congr_fun (congr_arg nat_trans.app inv_hom_id') X } :=
-rfl
-@[simp] lemma mk_app' {F G : C ⥤ D} (hom : F ⟹ G) (inv) (hom_inv_id') (inv_hom_id') (X : C) :
-  (({ hom := hom, inv := inv, hom_inv_id' := hom_inv_id', inv_hom_id' := inv_hom_id' } : F ≅ G) : F ⟹ G) X = hom X :=
-rfl
-
-@[simp] lemma comp_app {F G H : C ⥤ D} (α : F ≅ G) (β : G ≅ H) (X : C) :
-  ((α ≪≫ β) : F ⟹ H) X = α X ≪≫ β X := rfl
-
-@[simp] lemma hom_eq_coe {F G : C ⥤ D} (α : F ≅ G) (X : C) : α.hom X = (α : F ⟶ G) X := rfl
-@[simp] lemma inv_eq_symm_coe {F G : C ⥤ D} (α : F ≅ G) (X : C) : α.inv X = (α.symm : G ⟶ F) X := rfl
-
-variables {F G : C ⥤ D}
-
-instance hom_app_is_iso (α : F ≅ G) (X : C) : is_iso ((α : F ⟶ G) X) :=
-{ inv := α.inv X,
-  hom_inv_id' := begin dsimp at *, erw [←functor.category.comp_app, iso.hom_inv_id, ←functor.category.id_app] end,
-  inv_hom_id' := begin dsimp at *, erw [←functor.category.comp_app, iso.inv_hom_id, ←functor.category.id_app] end }
-instance inv_app_is_iso (α : F ≅ G) (X : C) : is_iso ((α.symm : G ⟶ F) X) :=
-{ inv := α.hom X,
-  hom_inv_id' := begin dsimp at *, erw [is_iso.hom_inv_id] end,
-  inv_hom_id' := begin dsimp at *, erw [is_iso.hom_inv_id] end }
-
-variables {X Y : C}
-@[simp] lemma naturality_1 (α : F ≅ G) (f : X ⟶ Y) :
-  ((α.symm : G ⟶ F) X) ≫ (F.map f) ≫ ((α : F ⟶ G) Y) = G.map f :=
-begin erw [nat_trans.naturality, ←category.assoc, is_iso.hom_inv_id, category.id_comp] end
-@[simp] lemma naturality_2 (α : F ≅ G) (f : X ⟶ Y) :
-  ((α : F ⟶ G) X) ≫ (G.map f) ≫ ((α.symm : G ⟶ F) Y) = F.map f :=
-begin erw [nat_trans.naturality, ←category.assoc, is_iso.hom_inv_id, category.id_comp] end
-
-def of_components (app : ∀ X : C, (F X) ≅ (G X))
-  (naturality : ∀ {X Y : C} (f : X ⟶ Y), (F.map f) ≫ ((app Y) : F Y ⟶ G Y) = ((app X) : F X ⟶ G X) ≫ (G.map f)) :
-  F ≅ G :=
-{ hom  := { app := λ X, ((app X) : F X ⟶ G X), },
-  inv  :=
-  { app := λ X, ((app X).symm : G X ⟶ F X),
-=======
 def app {F G : C ⥤ D} (α : F ≅ G) (X : C) : F.obj X ≅ G.obj X :=
 { hom := α.hom.app X,
   inv := α.inv.app X,
@@ -118,7 +51,6 @@
 { hom  := { app := λ X, ((app X).hom), },
   inv  :=
   { app := λ X, ((app X).inv),
->>>>>>> b0564b2b
     naturality' := λ X Y f,
     begin
       let p := congr_arg (λ f, (app X).inv ≫ (f ≫ (app Y).inv)) (eq.symm (naturality f)),
@@ -127,15 +59,6 @@
       erw [←p, ←category.assoc, is_iso.hom_inv_id, category.id_comp],
     end } }.
 
-<<<<<<< HEAD
-@[simp] def of_components.app (app' : ∀ X : C, (F X) ≅ (G X)) (naturality) (X) :
-  app (of_components app' naturality) X = app' X :=
-by tidy
-@[simp] def of_components.hom_app (app : ∀ X : C, (F X) ≅ (G X)) (naturality) (X) :
-  ((of_components app naturality) : F ⟹ G) X = app X := rfl
-@[simp] def of_components.inv_app (app : ∀ X : C, (F X) ≅ (G X)) (naturality) (X) :
-  ((of_components app naturality).symm : G ⟹ F) X = (app X).symm := rfl
-=======
 @[simp] def of_components.app (app' : ∀ X : C, (F.obj X) ≅ (G.obj X)) (naturality) (X) :
   app (of_components app' naturality) X = app' X :=
 by tidy
@@ -143,7 +66,6 @@
   (of_components app naturality).hom.app X = (app X).hom := rfl
 @[simp] def of_components.inv_app (app : ∀ X : C, (F.obj X) ≅ (G.obj X)) (naturality) (X) :
   (of_components app naturality).inv.app X = (app X).inv := rfl
->>>>>>> b0564b2b
 
 end category_theory.nat_iso
 
@@ -157,25 +79,11 @@
 include 𝒞 𝒟
 
 @[simp] def id_comp (F : C ⥤ D) : functor.id C ⋙ F ≅ F :=
-<<<<<<< HEAD
-{ hom :=
-  { app := λ X, 𝟙 (F X) },
-  inv :=
-  { app := λ X, 𝟙 (F X) }
-}
-@[simp] def comp_id (F : C ⥤ D) : F ⋙ functor.id D ≅ F :=
-{ hom :=
-  { app := λ X, 𝟙 (F X) },
-  inv :=
-  { app := λ X, 𝟙 (F X) }
-}
-=======
 { hom := { app := λ X, 𝟙 (F.obj X) },
   inv := { app := λ X, 𝟙 (F.obj X) } }
 @[simp] def comp_id (F : C ⥤ D) : F ⋙ functor.id D ≅ F :=
 { hom := { app := λ X, 𝟙 (F.obj X) },
   inv := { app := λ X, 𝟙 (F.obj X) } }
->>>>>>> b0564b2b
 
 universes u₃ v₃ u₄ v₄
 
@@ -185,16 +93,8 @@
 variables (F : A ⥤ B) (G : B ⥤ C) (H : C ⥤ D)
 
 @[simp] def assoc : (F ⋙ G) ⋙ H ≅ F ⋙ (G ⋙ H ):=
-<<<<<<< HEAD
-{ hom :=
-  { app := λ X, 𝟙 (H (G (F X))) },
-  inv :=
-  { app := λ X, 𝟙 (H (G (F X))) }
-}
-=======
 { hom := { app := λ X, 𝟙 (H.obj (G.obj (F.obj X))) },
   inv := { app := λ X, 𝟙 (H.obj (G.obj (F.obj X))) } }
->>>>>>> b0564b2b
 
 -- When it's time to define monoidal categories and 2-categories,
 -- we'll need to add lemmas relating these natural isomorphisms,
