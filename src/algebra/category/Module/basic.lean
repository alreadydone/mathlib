--- conflicted
+++ resolved
@@ -54,16 +54,11 @@
 @[simp]
 lemma of_apply (X : Type u) [add_comm_group X] [module R X] : (of R X : Type u) = X := rfl
 
-<<<<<<< HEAD
 variables {R}
 
 /-- Forgetting to the underlying type and then building the bundled object returns the original module. -/
 @[simps]
 def of_self_iso (M : Module R) : Module.of R M ≅ M :=
-=======
-/-- Forgetting the underlying type and then building the bundled object returns the original module. -/
-def of_self (M : Module R) : Module.of R M ≅ M :=
->>>>>>> e6ccfe03
 { hom := 𝟙 M, inv := 𝟙 M }
 
 instance : subsingleton (of R punit) :=
@@ -127,21 +122,6 @@
   inv := λ i, i.to_linear_equiv, }
 
 namespace Module
-<<<<<<< HEAD
-
-
--- TODO do this like in Group/basic.lean
-@[simps]
-def iso_of_linear_equiv
-  {X₁ : Type u} {g₁ : add_comm_group X₁} {m₁ : module R X₁}
-  {X₂ : Type u} {g₂ : add_comm_group X₂} {m₁ : module R X₂}
-  (e : X₁ ≃ₗ[R] X₂) : Module.of R X₁ ≅ Module.of R X₂ :=
-{ hom := (e : X₁ →ₗ[R] X₂),
-  inv := (e.symm : X₂ →ₗ[R] X₁),
-  hom_inv_id' := begin ext, exact e.left_inv x, end,
-  inv_hom_id' := begin ext, exact e.right_inv x, end, }
-=======
->>>>>>> e6ccfe03
 
 section kernel
 variables {R} {M N : Module R} (f : M ⟶ N)
