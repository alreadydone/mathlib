/-
Copyright (c) 2015 Jeremy Avigad. All rights reserved.
Released under Apache 2.0 license as described in the file LICENSE.
Authors: Jeremy Avigad, Robert Y. Lewis

The power operation on monoids and groups. We separate this from group, because it depends on
nat, which in turn depends on other parts of algebra.

We have "pow a n" for natural number powers, and "gpow a i" for integer powers. The notation
a^n is used for the first, but users can locally redefine it to gpow when needed.

Note: power adopts the convention that 0^0=1.
-/
import algebra.group
import data.int.basic data.list.basic

universes u v
variable {α : Type u}

@[simp] theorem inv_one [division_ring α] : (1⁻¹ : α) = 1 := by rw [inv_eq_one_div, one_div_one]

@[simp] theorem inv_inv' [discrete_field α] {a:α} : a⁻¹⁻¹ = a :=
by rw [inv_eq_one_div, inv_eq_one_div, div_div_eq_mul_div, one_mul, div_one]

/-- The power operation in a monoid. `a^n = a*a*...*a` n times. -/
def monoid.pow [monoid α] (a : α) : ℕ → α
| 0     := 1
| (n+1) := a * monoid.pow n

def add_monoid.smul [add_monoid α] (n : ℕ) (a : α) : α :=
@monoid.pow (multiplicative α) _ a n

precedence `•`:70
localized "infix ` • ` := add_monoid.smul" in add_monoid

@[priority 5] instance monoid.has_pow [monoid α] : has_pow α ℕ := ⟨monoid.pow⟩

 /- monoid -/
section monoid
variables [monoid α] {β : Type u} [add_monoid β]

@[simp] theorem pow_zero (a : α) : a^0 = 1 := rfl
@[simp] theorem add_monoid.zero_smul (a : β) : 0 • a = 0 := rfl

theorem pow_succ (a : α) (n : ℕ) : a^(n+1) = a * a^n := rfl
theorem succ_smul (a : β) (n : ℕ) : (n+1)•a = a + n•a := rfl

@[simp] theorem pow_one (a : α) : a^1 = a := mul_one _
@[simp] theorem add_monoid.one_smul (a : β) : 1•a = a := add_zero _

theorem pow_mul_comm' (a : α) (n : ℕ) : a^n * a = a * a^n :=
by induction n with n ih; [rw [pow_zero, one_mul, mul_one],
  rw [pow_succ, mul_assoc, ih]]
theorem smul_add_comm' : ∀ (a : β) (n : ℕ), n•a + a = a + n•a :=
@pow_mul_comm' (multiplicative β) _

theorem pow_succ' (a : α) (n : ℕ) : a^(n+1) = a^n * a :=
by rw [pow_succ, pow_mul_comm']
theorem succ_smul' (a : β) (n : ℕ) : (n+1)•a = n•a + a :=
by rw [succ_smul, smul_add_comm']

theorem pow_two (a : α) : a^2 = a * a :=
show a*(a*1)=a*a, by rw mul_one
theorem two_smul (a : β) : 2•a = a + a :=
show a+(a+0)=a+a, by rw add_zero

theorem pow_add (a : α) (m n : ℕ) : a^(m + n) = a^m * a^n :=
by induction n with n ih; [rw [add_zero, pow_zero, mul_one],
  rw [pow_succ, ← pow_mul_comm', ← mul_assoc, ← ih, ← pow_succ']]; refl
theorem add_monoid.add_smul : ∀ (a : β) (m n : ℕ), (m + n)•a = m•a + n•a :=
@pow_add (multiplicative β) _

@[simp] theorem one_pow (n : ℕ) : (1 : α)^n = (1:α) :=
by induction n with n ih; [refl, rw [pow_succ, ih, one_mul]]
@[simp] theorem add_monoid.smul_zero (n : ℕ) : n•(0 : β) = (0:β) :=
by induction n with n ih; [refl, rw [succ_smul, ih, zero_add]]

theorem pow_mul (a : α) (m n : ℕ) : a^(m * n) = (a^m)^n :=
by induction n with n ih; [rw mul_zero, rw [nat.mul_succ, pow_add, pow_succ', ih]]; refl
theorem add_monoid.mul_smul' : ∀ (a : β) (m n : ℕ), m * n • a = n•(m•a) :=
@pow_mul (multiplicative β) _

theorem pow_mul' (a : α) (m n : ℕ) : a^(m * n) = (a^n)^m :=
by rw [mul_comm, pow_mul]
theorem add_monoid.mul_smul (a : β) (m n : ℕ) : m * n • a = m•(n•a) :=
by rw [mul_comm, add_monoid.mul_smul']

@[simp] theorem add_monoid.smul_one [has_one β] : ∀ n : ℕ, n • (1 : β) = n :=
nat.eq_cast _ (add_monoid.zero_smul _) (add_monoid.one_smul _) (add_monoid.add_smul _)

theorem pow_bit0 (a : α) (n : ℕ) : a ^ bit0 n = a^n * a^n := pow_add _ _ _
theorem bit0_smul (a : β) (n : ℕ) : bit0 n • a = n•a + n•a := add_monoid.add_smul _ _ _

theorem pow_bit1 (a : α) (n : ℕ) : a ^ bit1 n = a^n * a^n * a :=
by rw [bit1, pow_succ', pow_bit0]
theorem bit1_smul : ∀ (a : β) (n : ℕ), bit1 n • a = n•a + n•a + a :=
@pow_bit1 (multiplicative β) _

theorem pow_mul_comm (a : α) (m n : ℕ) : a^m * a^n = a^n * a^m :=
by rw [←pow_add, ←pow_add, add_comm]
theorem smul_add_comm : ∀ (a : β) (m n : ℕ), m•a + n•a = n•a + m•a :=
@pow_mul_comm (multiplicative β) _

@[simp] theorem list.prod_repeat (a : α) (n : ℕ) : (list.repeat a n).prod = a ^ n :=
by induction n with n ih; [refl, rw [list.repeat_succ, list.prod_cons, ih]]; refl
@[simp] theorem list.sum_repeat : ∀ (a : β) (n : ℕ), (list.repeat a n).sum = n • a :=
@list.prod_repeat (multiplicative β) _

@[simp] lemma units.coe_pow (u : units α) (n : ℕ) : ((u ^ n : units α) : α) = u ^ n :=
by induction n; simp [*, pow_succ]

end monoid

namespace is_monoid_hom
variables {β : Type v} [monoid α] [monoid β] (f : α → β) [is_monoid_hom f]

theorem map_pow (a : α) : ∀(n : ℕ), f (a ^ n) = (f a) ^ n
| 0            := is_monoid_hom.map_one f
| (nat.succ n) := by rw [pow_succ, is_monoid_hom.map_mul f, map_pow n]; refl

end is_monoid_hom

namespace is_add_monoid_hom
variables {β : Type*} [add_monoid α] [add_monoid β] (f : α → β) [is_add_monoid_hom f]

theorem map_smul (a : α) : ∀(n : ℕ), f (n • a) = n • (f a)
| 0            := is_add_monoid_hom.map_zero f
| (nat.succ n) := by rw [succ_smul, is_add_monoid_hom.map_add f, map_smul n]; refl

end is_add_monoid_hom

namespace monoid_hom 
variables {β : Type v} [monoid α] [monoid β] (f : α →* β)

theorem map_pow (a : α) : ∀(n : ℕ), f (a ^ n) = (f a) ^ n
| 0            := f.map_one
| (nat.succ n) := by rw [pow_succ, f.map_mul, map_pow n]; refl

end monoid_hom

namespace add_monoid_hom
variables {β : Type*} [add_monoid α] [add_monoid β] (f : α →+ β)

theorem map_smul (a : α) : ∀(n : ℕ), f (n • a) = n • (f a)
| 0            := f.map_zero
| (nat.succ n) := by rw [succ_smul, f.map_add, map_smul n]; refl

end add_monoid_hom 

@[simp] theorem nat.pow_eq_pow (p q : ℕ) :
  @has_pow.pow _ _ monoid.has_pow p q = p ^ q :=
by induction q with q ih; [refl, rw [nat.pow_succ, pow_succ, mul_comm, ih]]

@[simp] theorem nat.smul_eq_mul (m n : ℕ) : m • n = m * n :=
by induction m with m ih; [rw [add_monoid.zero_smul, zero_mul],
  rw [succ_smul', ih, nat.succ_mul]]

/- commutative monoid -/

section comm_monoid
variables [comm_monoid α] {β : Type*} [add_comm_monoid β]

theorem mul_pow (a b : α) (n : ℕ) : (a * b)^n = a^n * b^n :=
by induction n with n ih; [exact (mul_one _).symm,
  simp only [pow_succ, ih, mul_assoc, mul_left_comm]]
theorem add_monoid.smul_add : ∀ (a b : β) (n : ℕ), n•(a + b) = n•a + n•b :=
@mul_pow (multiplicative β) _

instance pow.is_monoid_hom (n : ℕ) : is_monoid_hom ((^ n) : α → α) :=
{ map_mul := λ _ _, mul_pow _ _ _, map_one := one_pow _ }

instance add_monoid.smul.is_add_monoid_hom (n : ℕ) : is_add_monoid_hom (add_monoid.smul n : β → β) :=
{ map_add := λ _ _, add_monoid.smul_add _ _ _, map_zero := add_monoid.smul_zero _ }

end comm_monoid

section group
variables [group α] {β : Type*} [add_group β]

section nat

@[simp] theorem inv_pow (a : α) (n : ℕ) : (a⁻¹)^n = (a^n)⁻¹ :=
by induction n with n ih; [exact one_inv.symm,
  rw [pow_succ', pow_succ, ih, mul_inv_rev]]
@[simp] theorem add_monoid.neg_smul : ∀ (a : β) (n : ℕ), n•(-a) = -(n•a) :=
@inv_pow (multiplicative β) _

theorem pow_sub (a : α) {m n : ℕ} (h : n ≤ m) : a^(m - n) = a^m * (a^n)⁻¹ :=
have h1 : m - n + n = m, from nat.sub_add_cancel h,
have h2 : a^(m - n) * a^n = a^m, by rw [←pow_add, h1],
eq_mul_inv_of_mul_eq h2
theorem add_monoid.smul_sub : ∀ (a : β) {m n : ℕ}, n ≤ m → (m - n)•a = m•a - n•a :=
@pow_sub (multiplicative β) _

theorem pow_inv_comm (a : α) (m n : ℕ) : (a⁻¹)^m * a^n = a^n * (a⁻¹)^m :=
by rw inv_pow; exact inv_comm_of_comm (pow_mul_comm _ _ _)
theorem add_monoid.smul_neg_comm : ∀ (a : β) (m n : ℕ), m•(-a) + n•a = n•a + m•(-a) :=
@pow_inv_comm (multiplicative β) _
end nat

open int

/--
The power operation in a group. This extends `monoid.pow` to negative integers
with the definition `a^(-n) = (a^n)⁻¹`.
-/
def gpow (a : α) : ℤ → α
| (of_nat n) := a^n
| -[1+n]     := (a^(nat.succ n))⁻¹

def gsmul (n : ℤ) (a : β) : β :=
@gpow (multiplicative β) _ a n

@[priority 10] instance group.has_pow : has_pow α ℤ := ⟨gpow⟩

localized "infix ` • `:70 := gsmul" in group
localized "infix ` •ℕ `:70 := add_monoid.smul" in smul
localized "infix ` •ℤ `:70 := gsmul" in smul

@[simp] theorem gpow_coe_nat (a : α) (n : ℕ) : a ^ (n:ℤ) = a ^ n := rfl
@[simp] theorem gsmul_coe_nat (a : β) (n : ℕ) : (n:ℤ) • a = n •ℕ a := rfl

@[simp] theorem gpow_of_nat (a : α) (n : ℕ) : a ^ of_nat n = a ^ n := rfl
@[simp] theorem gsmul_of_nat (a : β) (n : ℕ) : of_nat n • a = n •ℕ a := rfl

@[simp] theorem gpow_neg_succ (a : α) (n : ℕ) : a ^ -[1+n] = (a ^ n.succ)⁻¹ := rfl
@[simp] theorem gsmul_neg_succ (a : β) (n : ℕ) : -[1+n] • a = - (n.succ •ℕ a) := rfl

local attribute [ematch] le_of_lt
open nat

@[simp] theorem gpow_zero (a : α) : a ^ (0:ℤ) = 1 := rfl
@[simp] theorem zero_gsmul (a : β) : (0:ℤ) • a = 0 := rfl

@[simp] theorem gpow_one (a : α) : a ^ (1:ℤ) = a := mul_one _
@[simp] theorem one_gsmul (a : β) : (1:ℤ) • a = a := add_zero _

@[simp] theorem one_gpow : ∀ (n : ℤ), (1 : α) ^ n = 1
| (n : ℕ) := one_pow _
| -[1+ n] := show _⁻¹=(1:α), by rw [_root_.one_pow, one_inv]
@[simp] theorem gsmul_zero : ∀ (n : ℤ), n • (0 : β) = 0 :=
@one_gpow (multiplicative β) _

@[simp] theorem gpow_neg (a : α) : ∀ (n : ℤ), a ^ -n = (a ^ n)⁻¹
| (n+1:ℕ) := rfl
| 0       := one_inv.symm
| -[1+ n] := (inv_inv _).symm

@[simp] theorem neg_gsmul : ∀ (a : β) (n : ℤ), -n • a = -(n • a) :=
@gpow_neg (multiplicative β) _

theorem gpow_neg_one (x : α) : x ^ (-1:ℤ) = x⁻¹ := congr_arg has_inv.inv $ pow_one x
theorem neg_one_gsmul (x : β) : (-1:ℤ) • x = -x := congr_arg has_neg.neg $ add_monoid.one_smul x

theorem inv_gpow (a : α) : ∀n:ℤ, a⁻¹ ^ n = (a ^ n)⁻¹
| (n : ℕ) := inv_pow a n
| -[1+ n] := congr_arg has_inv.inv $ inv_pow a (n+1)

private lemma gpow_add_aux (a : α) (m n : nat) :
  a ^ ((of_nat m) + -[1+n]) = a ^ of_nat m * a ^ -[1+n] :=
or.elim (nat.lt_or_ge m (nat.succ n))
 (assume h1 : m < succ n,
  have h2 : m ≤ n, from le_of_lt_succ h1,
  suffices a ^ -[1+ n-m] = a ^ of_nat m * a ^ -[1+n],
    by rwa [of_nat_add_neg_succ_of_nat_of_lt h1],
  show (a ^ nat.succ (n - m))⁻¹ = a ^ of_nat m * a ^ -[1+n],
  by rw [← succ_sub h2, pow_sub _ (le_of_lt h1), mul_inv_rev, inv_inv]; refl)
 (assume : m ≥ succ n,
  suffices a ^ (of_nat (m - succ n)) = (a ^ (of_nat m)) * (a ^ -[1+ n]),
    by rw [of_nat_add_neg_succ_of_nat_of_ge]; assumption,
  suffices a ^ (m - succ n) = a ^ m * (a ^ n.succ)⁻¹, from this,
  by rw pow_sub; assumption)

theorem gpow_add (a : α) : ∀ (i j : ℤ), a ^ (i + j) = a ^ i * a ^ j
| (of_nat m) (of_nat n) := pow_add _ _ _
| (of_nat m) -[1+n]     := gpow_add_aux _ _ _
| -[1+m]     (of_nat n) := by rw [add_comm, gpow_add_aux,
  gpow_neg_succ, gpow_of_nat, ← inv_pow, ← pow_inv_comm]
| -[1+m]     -[1+n]     :=
  suffices (a ^ (m + succ (succ n)))⁻¹ = (a ^ m.succ)⁻¹ * (a ^ n.succ)⁻¹, from this,
  by rw [← succ_add_eq_succ_add, add_comm, _root_.pow_add, mul_inv_rev]

theorem add_gsmul : ∀ (a : β) (i j : ℤ), (i + j) • a = i • a + j • a :=
@gpow_add (multiplicative β) _

theorem gpow_add_one (a : α) (i : ℤ) : a ^ (i + 1) = a ^ i * a :=
by rw [gpow_add, gpow_one]
theorem add_one_gsmul : ∀ (a : β) (i : ℤ), (i + 1) • a = i • a + a :=
@gpow_add_one (multiplicative β) _

theorem gpow_one_add (a : α) (i : ℤ) : a ^ (1 + i) = a * a ^ i :=
by rw [gpow_add, gpow_one]
theorem one_add_gsmul : ∀ (a : β) (i : ℤ), (1 + i) • a = a + i • a :=
@gpow_one_add (multiplicative β) _

theorem gpow_mul_comm (a : α) (i j : ℤ) : a ^ i * a ^ j = a ^ j * a ^ i :=
by rw [← gpow_add, ← gpow_add, add_comm]
theorem gsmul_add_comm : ∀ (a : β) (i j), i • a + j • a = j • a + i • a :=
@gpow_mul_comm (multiplicative β) _

theorem gpow_mul (a : α) : ∀ m n : ℤ, a ^ (m * n) = (a ^ m) ^ n
| (m : ℕ) (n : ℕ) := pow_mul _ _ _
| (m : ℕ) -[1+ n] := (gpow_neg _ (m * succ n)).trans $
  show (a ^ (m * succ n))⁻¹ = _, by rw pow_mul; refl
| -[1+ m] (n : ℕ) := (gpow_neg _ (succ m * n)).trans $
  show (a ^ (m.succ * n))⁻¹ = _, by rw [pow_mul, ← inv_pow]; refl
| -[1+ m] -[1+ n] := (pow_mul a (succ m) (succ n)).trans $
  show _ = (_⁻¹^_)⁻¹, by rw [inv_pow, inv_inv]
theorem gsmul_mul' : ∀ (a : β) (m n : ℤ), m * n • a = n • (m • a) :=
@gpow_mul (multiplicative β) _

theorem gpow_mul' (a : α) (m n : ℤ) : a ^ (m * n) = (a ^ n) ^ m :=
by rw [mul_comm, gpow_mul]
theorem gsmul_mul (a : β) (m n : ℤ) : m * n • a = m • (n • a) :=
by rw [mul_comm, gsmul_mul']

theorem gpow_bit0 (a : α) (n : ℤ) : a ^ bit0 n = a ^ n * a ^ n := gpow_add _ _ _
theorem bit0_gsmul (a : β) (n : ℤ) : bit0 n • a = n • a + n • a := gpow_add _ _ _

theorem gpow_bit1 (a : α) (n : ℤ) : a ^ bit1 n = a ^ n * a ^ n * a :=
by rw [bit1, gpow_add]; simp [gpow_bit0]
theorem bit1_gsmul : ∀ (a : β) (n : ℤ), bit1 n • a = n • a + n • a + a :=
@gpow_bit1 (multiplicative β) _

theorem gsmul_neg (a : β) (n : ℤ) : gsmul n (- a) = - gsmul n a :=
begin
  induction n using int.induction_on with z ih z ih,
  { simp },
  { rw [add_comm] {occs := occurrences.pos [1]}, simp [add_gsmul, ih, -add_comm] },
  { rw [sub_eq_add_neg, add_comm] {occs := occurrences.pos [1]},
    simp [ih, add_gsmul, neg_gsmul, -add_comm] }
end

end group

namespace is_group_hom
variables {β : Type v} [group α] [group β] (f : α → β) [is_group_hom f]

theorem map_pow (a : α) (n : ℕ) : f (a ^ n) = f a ^ n :=
is_monoid_hom.map_pow f a n

theorem map_gpow (a : α) (n : ℤ) : f (a ^ n) = f a ^ n :=
by cases n; [exact is_group_hom.map_pow f _ _,
  exact (is_group_hom.map_inv f _).trans (congr_arg _ $ is_group_hom.map_pow f _ _)]

end is_group_hom

namespace is_add_group_hom
variables {β : Type v} [add_group α] [add_group β] (f : α → β) [is_add_group_hom f]

theorem map_smul (a : α) (n : ℕ) : f (n • a) = n • f a :=
is_add_monoid_hom.map_smul f a n

theorem map_gsmul (a : α) (n : ℤ) : f (gsmul n a) = gsmul n (f a) :=
@is_group_hom.map_gpow (multiplicative α) (multiplicative β) _ _ f _ a n

end is_add_group_hom

<<<<<<< HEAD
namespace monoid_hom
variables {β : Type v} [group α] [group β] (f : α →* β)

theorem map_gpow (a : α) (n : ℤ) : f (a ^ n) = f a ^ n :=
by cases n; [exact f.map_pow _ _,
  exact (f.map_inv _).trans (congr_arg _ $ f.map_pow _ _)]

end monoid_hom

namespace add_monoid_hom
variables {β : Type v} [add_group α] [add_group β] (f : α →+ β)

theorem map_gsmul (a : α) (n : ℤ) : f (gsmul n a) = gsmul n (f a) :=
by cases n; [exact f.map_smul _ _,
  exact (f.map_neg _).trans (congr_arg _ $ f.map_smul _ _)]

end add_monoid_hom
local infix ` •ℤ `:70 := gsmul
=======
open_locale smul
>>>>>>> f92e8124

section comm_monoid
variables [comm_group α] {β : Type*} [add_comm_group β]

theorem mul_gpow (a b : α) : ∀ n:ℤ, (a * b)^n = a^n * b^n
| (n : ℕ) := mul_pow a b n
| -[1+ n] := show _⁻¹=_⁻¹*_⁻¹, by rw [mul_pow, mul_inv_rev, mul_comm]
theorem gsmul_add : ∀ (a b : β) (n : ℤ), n •ℤ (a + b) = n •ℤ a + n •ℤ b :=
@mul_gpow (multiplicative β) _

theorem gsmul_sub : ∀ (a b : β) (n : ℤ), gsmul n (a - b) = gsmul n a - gsmul n b :=
by simp [gsmul_add, gsmul_neg]

instance gpow.is_group_hom (n : ℤ) : is_group_hom ((^ n) : α → α) :=
{ map_mul := λ _ _, mul_gpow _ _ n }

instance gsmul.is_add_group_hom (n : ℤ) : is_add_group_hom (gsmul n : β → β) :=
{ map_add := λ _ _, gsmul_add _ _ n }

end comm_monoid

section group

@[instance]
theorem is_add_group_hom.gsmul
  {α β} [add_group α] [add_comm_group β] (f : α → β) [is_add_group_hom f] (z : ℤ) :
  is_add_group_hom (λa, gsmul z (f a)) :=
{ map_add := assume a b, by rw [is_add_hom.map_add f, gsmul_add] }

end group

@[simp] lemma with_bot.coe_smul [add_monoid α] (a : α) (n : ℕ) :
  ((add_monoid.smul n a : α) : with_bot α) = add_monoid.smul n a :=
by induction n; simp [*, succ_smul]; refl

theorem add_monoid.smul_eq_mul' [semiring α] (a : α) (n : ℕ) : n • a = a * n :=
by induction n with n ih; [rw [add_monoid.zero_smul, nat.cast_zero, mul_zero],
  rw [succ_smul', ih, nat.cast_succ, mul_add, mul_one]]

theorem add_monoid.smul_eq_mul [semiring α] (n : ℕ) (a : α) : n • a = n * a :=
by rw [add_monoid.smul_eq_mul', nat.mul_cast_comm]

theorem add_monoid.mul_smul_left [semiring α] (a b : α) (n : ℕ) : n • (a * b) = a * (n • b) :=
by rw [add_monoid.smul_eq_mul', add_monoid.smul_eq_mul', mul_assoc]

theorem add_monoid.mul_smul_assoc [semiring α] (a b : α) (n : ℕ) : n • (a * b) = n • a * b :=
by rw [add_monoid.smul_eq_mul, add_monoid.smul_eq_mul, mul_assoc]

lemma zero_pow [semiring α] : ∀ {n : ℕ}, 0 < n → (0 : α) ^ n = 0
| (n+1) _ := zero_mul _

@[simp, move_cast] theorem nat.cast_pow [semiring α] (n m : ℕ) : (↑(n ^ m) : α) = ↑n ^ m :=
by induction m with m ih; [exact nat.cast_one, rw [nat.pow_succ, pow_succ', nat.cast_mul, ih]]

@[simp, move_cast] theorem int.coe_nat_pow (n m : ℕ) : ((n ^ m : ℕ) : ℤ) = n ^ m :=
by induction m with m ih; [exact int.coe_nat_one, rw [nat.pow_succ, pow_succ', int.coe_nat_mul, ih]]

theorem int.nat_abs_pow (n : ℤ) (k : ℕ) : int.nat_abs (n ^ k) = (int.nat_abs n) ^ k :=
by induction k with k ih; [refl, rw [pow_succ', int.nat_abs_mul, nat.pow_succ, ih]]

theorem is_semiring_hom.map_pow {β} [semiring α] [semiring β]
  (f : α → β) [is_semiring_hom f] (x : α) (n : ℕ) : f (x ^ n) = f x ^ n :=
by induction n with n ih; [exact is_semiring_hom.map_one f,
  rw [pow_succ, pow_succ, is_semiring_hom.map_mul f, ih]]

lemma ring_hom.map_pow {β} [semiring α] [semiring β] (f : α →+* β) (a : α) : 
  ∀(n : ℕ), f (a ^ n) = (f a) ^ n :=
monoid_hom.map_pow f.to_monoid_hom a 

theorem neg_one_pow_eq_or {R} [ring R] : ∀ n : ℕ, (-1 : R)^n = 1 ∨ (-1 : R)^n = -1
| 0     := or.inl rfl
| (n+1) := (neg_one_pow_eq_or n).swap.imp
  (λ h, by rw [pow_succ, h, neg_one_mul, neg_neg])
  (λ h, by rw [pow_succ, h, mul_one])

lemma pow_dvd_pow [comm_semiring α] (a : α) {m n : ℕ} (h : m ≤ n) :
  a ^ m ∣ a ^ n := ⟨a ^ (n - m), by rw [← pow_add, nat.add_sub_cancel' h]⟩

theorem gsmul_eq_mul [ring α] (a : α) : ∀ n, n •ℤ a = n * a
| (n : ℕ) := add_monoid.smul_eq_mul _ _
| -[1+ n] := show -(_•_)=-_*_, by rw [neg_mul_eq_neg_mul_symm, add_monoid.smul_eq_mul, nat.cast_succ]

theorem gsmul_eq_mul' [ring α] (a : α) (n : ℤ) : n •ℤ a = a * n :=
by rw [gsmul_eq_mul, int.mul_cast_comm]

theorem mul_gsmul_left [ring α] (a b : α) (n : ℤ) : n •ℤ (a * b) = a * (n •ℤ b) :=
by rw [gsmul_eq_mul', gsmul_eq_mul', mul_assoc]

theorem mul_gsmul_assoc [ring α] (a b : α) (n : ℤ) : n •ℤ (a * b) = n •ℤ a * b :=
by rw [gsmul_eq_mul, gsmul_eq_mul, mul_assoc]

@[simp, move_cast] theorem int.cast_pow [ring α] (n : ℤ) (m : ℕ) : (↑(n ^ m) : α) = ↑n ^ m :=
by induction m with m ih; [exact int.cast_one,
  rw [pow_succ, pow_succ, int.cast_mul, ih]]

lemma neg_one_pow_eq_pow_mod_two [ring α] {n : ℕ} : (-1 : α) ^ n = -1 ^ (n % 2) :=
by rw [← nat.mod_add_div n 2, pow_add, pow_mul]; simp [pow_two]

theorem sq_sub_sq [comm_ring α] (a b : α) : a ^ 2 - b ^ 2 = (a + b) * (a - b) :=
by rw [pow_two, pow_two, mul_self_sub_mul_self]

theorem pow_eq_zero [domain α] {x : α} {n : ℕ} (H : x^n = 0) : x = 0 :=
begin
  induction n with n ih,
  { rw pow_zero at H,
    rw [← mul_one x, H, mul_zero] },
  exact or.cases_on (mul_eq_zero.1 H) id ih
end

theorem pow_ne_zero [domain α] {a : α} (n : ℕ) (h : a ≠ 0) : a ^ n ≠ 0 :=
mt pow_eq_zero h

@[simp] theorem one_div_pow [division_ring α] {a : α} (ha : a ≠ 0) (n : ℕ) : (1 / a) ^ n = 1 / a ^ n :=
by induction n with n ih; [exact (div_one _).symm,
  rw [pow_succ', ih, division_ring.one_div_mul_one_div (pow_ne_zero _ ha) ha]]; refl

@[simp] theorem division_ring.inv_pow [division_ring α] {a : α} (ha : a ≠ 0) (n : ℕ) : a⁻¹ ^ n = (a ^ n)⁻¹ :=
by simpa only [inv_eq_one_div] using one_div_pow ha n

@[simp] theorem div_pow [field α] (a : α) {b : α} (hb : b ≠ 0) (n : ℕ) : (a / b) ^ n = a ^ n / b ^ n :=
by rw [div_eq_mul_one_div, mul_pow, one_div_pow hb, ← div_eq_mul_one_div]

theorem add_monoid.smul_nonneg [ordered_comm_monoid α] {a : α} (H : 0 ≤ a) : ∀ n : ℕ, 0 ≤ n • a
| 0     := le_refl _
| (n+1) := add_nonneg' H (add_monoid.smul_nonneg n)

lemma pow_abs [decidable_linear_ordered_comm_ring α] (a : α) (n : ℕ) : (abs a)^n = abs (a^n) :=
by induction n with n ih; [exact (abs_one).symm,
  rw [pow_succ, pow_succ, ih, abs_mul]]

lemma abs_neg_one_pow [decidable_linear_ordered_comm_ring α] (n : ℕ) : abs ((-1 : α)^n) = 1 :=
by rw [←pow_abs, abs_neg, abs_one, one_pow]

lemma inv_pow' [discrete_field α] (a : α) (n : ℕ) : (a ^ n)⁻¹ = a⁻¹ ^ n :=
by induction n; simp [*, pow_succ, mul_inv', mul_comm]

lemma pow_inv [division_ring α] (a : α) : ∀ n : ℕ, a ≠ 0 → (a^n)⁻¹ = (a⁻¹)^n
| 0     ha := inv_one
| (n+1) ha := by rw [pow_succ, pow_succ', mul_inv_eq (pow_ne_zero _ ha) ha, pow_inv _ ha]

namespace add_monoid
variable [ordered_comm_monoid α]

theorem smul_le_smul {a : α} {n m : ℕ} (ha : 0 ≤ a) (h : n ≤ m) : n • a ≤ m • a :=
let ⟨k, hk⟩ := nat.le.dest h in
calc n • a = n • a + 0 : (add_zero _).symm
  ... ≤ n • a + k • a : add_le_add_left' (smul_nonneg ha _)
  ... = m • a : by rw [← hk, add_smul]

lemma smul_le_smul_of_le_right {a b : α} (hab : a ≤ b) : ∀ i : ℕ, i • a ≤ i • b
| 0 := by simp
| (k+1) := add_le_add' hab (smul_le_smul_of_le_right _)

end add_monoid

section linear_ordered_semiring
variable [linear_ordered_semiring α]

theorem pow_pos {a : α} (H : 0 < a) : ∀ (n : ℕ), 0 < a ^ n
| 0     := zero_lt_one
| (n+1) := mul_pos H (pow_pos _)

theorem pow_nonneg {a : α} (H : 0 ≤ a) : ∀ (n : ℕ), 0 ≤ a ^ n
| 0     := zero_le_one
| (n+1) := mul_nonneg H (pow_nonneg _)

theorem pow_lt_pow_of_lt_left {x y : α} {n : ℕ} (Hxy : x < y) (Hxpos : 0 ≤ x) (Hnpos : 0 < n) : x ^ n < y ^ n :=
begin
  cases lt_or_eq_of_le Hxpos,
  { rw ←nat.sub_add_cancel Hnpos,
    induction (n - 1), { simpa only [pow_one] },
    rw [pow_add, pow_add, nat.succ_eq_add_one, pow_one, pow_one],
    apply mul_lt_mul ih (le_of_lt Hxy) h (le_of_lt (pow_pos (lt_trans h Hxy) _)) },
  { rw [←h, zero_pow Hnpos], apply pow_pos (by rwa ←h at Hxy : 0 < y),}
end

theorem pow_right_inj {x y : α} {n : ℕ} (Hxpos : 0 ≤ x) (Hypos : 0 ≤ y) (Hnpos : 0 < n) (Hxyn : x ^ n = y ^ n) : x = y :=
begin
  rcases lt_trichotomy x y with hxy | rfl | hyx,
  { exact absurd Hxyn (ne_of_lt (pow_lt_pow_of_lt_left hxy Hxpos Hnpos)) },
  { refl },
  { exact absurd Hxyn (ne_of_gt (pow_lt_pow_of_lt_left hyx Hypos Hnpos)) },
end

theorem one_le_pow_of_one_le {a : α} (H : 1 ≤ a) : ∀ (n : ℕ), 1 ≤ a ^ n
| 0     := le_refl _
| (n+1) := by simpa only [mul_one] using mul_le_mul H (one_le_pow_of_one_le n)
    zero_le_one (le_trans zero_le_one H)

theorem one_add_mul_le_pow {a : α} (H : 0 ≤ a) :
  ∀ (n : ℕ), 1 + n • a ≤ (1 + a) ^ n
| 0     := le_of_eq $ add_zero _
| (n+1) := begin
  rw [pow_succ', succ_smul'],
  refine le_trans _ (mul_le_mul_of_nonneg_right
    (one_add_mul_le_pow n) (add_nonneg zero_le_one H)),
  rw [mul_add, mul_one, ← add_assoc, add_le_add_iff_left],
  simpa only [one_mul] using mul_le_mul_of_nonneg_right
    ((le_add_iff_nonneg_right 1).2 (add_monoid.smul_nonneg H n)) H
end

theorem pow_le_pow {a : α} {n m : ℕ} (ha : 1 ≤ a) (h : n ≤ m) : a ^ n ≤ a ^ m :=
let ⟨k, hk⟩ := nat.le.dest h in
calc a ^ n = a ^ n * 1 : (mul_one _).symm
  ... ≤ a ^ n * a ^ k : mul_le_mul_of_nonneg_left
    (one_le_pow_of_one_le ha _)
    (pow_nonneg (le_trans zero_le_one ha) _)
  ... = a ^ m : by rw [←hk, pow_add]

lemma pow_lt_pow {a : α} {n m : ℕ} (h : 1 < a) (h2 : n < m) : a ^ n < a ^ m :=
begin
  have h' : 1 ≤ a := le_of_lt h,
  have h'' : 0 < a := lt_trans zero_lt_one h,
  cases m, cases h2, rw [pow_succ, ←one_mul (a ^ n)],
  exact mul_lt_mul h (pow_le_pow h' (nat.le_of_lt_succ h2)) (pow_pos h'' _) (le_of_lt h'')
end

lemma pow_le_pow_of_le_left {a b : α} (ha : 0 ≤ a) (hab : a ≤ b) : ∀ i : ℕ, a^i ≤ b^i
| 0     := by simp
| (k+1) := mul_le_mul hab (pow_le_pow_of_le_left _) (pow_nonneg ha _) (le_trans ha hab)

lemma lt_of_pow_lt_pow {a b : α} (n : ℕ) (hb : 0 ≤ b) (h : a ^ n < b ^ n) : a < b :=
lt_of_not_ge $ λ hn, not_lt_of_ge (pow_le_pow_of_le_left hb hn _) h

private lemma pow_lt_pow_of_lt_one_aux {a : α} (h : 0 < a) (ha : a < 1) (i : ℕ) :
  ∀ k : ℕ, a ^ (i + k + 1) < a ^ i
| 0 := begin simp only [add_zero], rw ←one_mul (a^i), exact mul_lt_mul ha (le_refl _) (pow_pos h _) zero_le_one end
| (k+1) :=
  begin
    rw ←one_mul (a^i),
    apply mul_lt_mul ha _ _ zero_le_one,
    { apply le_of_lt, apply pow_lt_pow_of_lt_one_aux },
    { show 0 < a ^ (i + (k + 1) + 0), apply pow_pos h }
  end

private lemma pow_le_pow_of_le_one_aux {a : α}  (h : 0 ≤ a) (ha : a ≤ 1) (i : ℕ) :
  ∀ k : ℕ, a ^ (i + k) ≤ a ^ i
| 0 := by simp
| (k+1) := by rw [←add_assoc, ←one_mul (a^i)];
              exact mul_le_mul ha (pow_le_pow_of_le_one_aux _) (pow_nonneg h _) zero_le_one

lemma pow_lt_pow_of_lt_one  {a : α} (h : 0 < a) (ha : a < 1)
  {i j : ℕ} (hij : i < j) : a ^ j < a ^ i :=
let ⟨k, hk⟩ := nat.exists_eq_add_of_lt hij in
by rw hk; exact pow_lt_pow_of_lt_one_aux h ha _ _

lemma pow_le_pow_of_le_one  {a : α} (h : 0 ≤ a) (ha : a ≤ 1)
  {i j : ℕ} (hij : i ≤ j) : a ^ j ≤ a ^ i :=
let ⟨k, hk⟩ := nat.exists_eq_add_of_le hij in
by rw hk; exact pow_le_pow_of_le_one_aux h ha _ _

lemma pow_le_one {x : α} : ∀ (n : ℕ) (h0 : 0 ≤ x) (h1 : x ≤ 1), x ^ n ≤ 1
| 0     h0 h1 := le_refl (1 : α)
| (n+1) h0 h1 := mul_le_one h1 (pow_nonneg h0 _) (pow_le_one n h0 h1)

end linear_ordered_semiring

theorem pow_two_nonneg [linear_ordered_ring α] (a : α) : 0 ≤ a ^ 2 :=
by rw pow_two; exact mul_self_nonneg _

theorem one_add_sub_mul_le_pow [linear_ordered_ring α]
  {a : α} (H : 1 ≤ a) (n : ℕ) : 1 + n • (a - 1) ≤ a ^ n :=
by simpa only [add_sub_cancel'_right] using one_add_mul_le_pow (sub_nonneg.2 H) n

namespace int

lemma units_pow_two (u : units ℤ) : u ^ 2 = 1 :=
(units_eq_one_or u).elim (λ h, h.symm ▸ rfl) (λ h, h.symm ▸ rfl)

lemma units_pow_eq_pow_mod_two (u : units ℤ) (n : ℕ) : u ^ n = u ^ (n % 2) :=
by conv {to_lhs, rw ← nat.mod_add_div n 2}; rw [pow_add, pow_mul, units_pow_two, one_pow, mul_one]

end int

@[simp] lemma neg_square {α} [ring α] (z : α) : (-z)^2 = z^2 :=
by simp [pow, monoid.pow]

lemma div_sq_cancel {α} [field α] {a : α} (ha : a ≠ 0) (b : α) : a^2 * b / a = a * b :=
by rw [pow_two, mul_assoc, mul_div_cancel_left _ ha]<|MERGE_RESOLUTION|>--- conflicted
+++ resolved
@@ -129,7 +129,7 @@
 
 end is_add_monoid_hom
 
-namespace monoid_hom 
+namespace monoid_hom
 variables {β : Type v} [monoid α] [monoid β] (f : α →* β)
 
 theorem map_pow (a : α) : ∀(n : ℕ), f (a ^ n) = (f a) ^ n
@@ -145,7 +145,7 @@
 | 0            := f.map_zero
 | (nat.succ n) := by rw [succ_smul, f.map_add, map_smul n]; refl
 
-end add_monoid_hom 
+end add_monoid_hom
 
 @[simp] theorem nat.pow_eq_pow (p q : ℕ) :
   @has_pow.pow _ _ monoid.has_pow p q = p ^ q :=
@@ -356,7 +356,6 @@
 
 end is_add_group_hom
 
-<<<<<<< HEAD
 namespace monoid_hom
 variables {β : Type v} [group α] [group β] (f : α →* β)
 
@@ -375,9 +374,7 @@
 
 end add_monoid_hom
 local infix ` •ℤ `:70 := gsmul
-=======
 open_locale smul
->>>>>>> f92e8124
 
 section comm_monoid
 variables [comm_group α] {β : Type*} [add_comm_group β]
@@ -443,9 +440,9 @@
 by induction n with n ih; [exact is_semiring_hom.map_one f,
   rw [pow_succ, pow_succ, is_semiring_hom.map_mul f, ih]]
 
-lemma ring_hom.map_pow {β} [semiring α] [semiring β] (f : α →+* β) (a : α) : 
+lemma ring_hom.map_pow {β} [semiring α] [semiring β] (f : α →+* β) (a : α) :
   ∀(n : ℕ), f (a ^ n) = (f a) ^ n :=
-monoid_hom.map_pow f.to_monoid_hom a 
+monoid_hom.map_pow f.to_monoid_hom a
 
 theorem neg_one_pow_eq_or {R} [ring R] : ∀ n : ℕ, (-1 : R)^n = 1 ∨ (-1 : R)^n = -1
 | 0     := or.inl rfl
