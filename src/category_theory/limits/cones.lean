/-
Copyright (c) 2017 Scott Morrison. All rights reserved.
Released under Apache 2.0 license as described in the file LICENSE.
Authors: Stephen Morgan, Scott Morrison, Floris van Doorn
-/
import category_theory.const
import category_theory.yoneda
import category_theory.concrete_category.bundled_hom
import category_theory.equivalence

universes v u u' -- declare the `v`'s first; see `category_theory.category` for an explanation

open category_theory

-- There is an awkward difficulty with universes here.
-- If we allowed `J` to be a small category in `Prop`, we'd run into trouble
-- because `yoneda.obj (F : (J ⥤ C)ᵒᵖ)` will be a functor into `Sort (max v 1)`,
-- not into `Sort v`.
-- So we don't allow this case; it's not particularly useful anyway.
variables {J : Type v} [small_category J]
variables {C : Type u} [𝒞 : category.{v} C]
include 𝒞

open category_theory
open category_theory.category
open category_theory.functor
open opposite

namespace category_theory

namespace functor
variables {J C} (F : J ⥤ C)

/--
`F.cones` is the functor assigning to an object `X` the type of
natural transformations from the constant functor with value `X` to `F`.
An object representing this functor is a limit of `F`.
-/
def cones : Cᵒᵖ ⥤ Type v := (const J).op ⋙ (yoneda.obj F)

lemma cones_obj (X : Cᵒᵖ) : F.cones.obj X = ((const J).obj (unop X) ⟶ F) := rfl

@[simp] lemma cones_map_app {X₁ X₂ : Cᵒᵖ} (f : X₁ ⟶ X₂) (t : F.cones.obj X₁) (j : J) :
  (F.cones.map f t).app j = f.unop ≫ t.app j := rfl

/--
`F.cocones` is the functor assigning to an object `X` the type of
natural transformations from `F` to the constant functor with value `X`.
An object corepresenting this functor is a colimit of `F`.
-/
def cocones : C ⥤ Type v := const J ⋙ coyoneda.obj (op F)

lemma cocones_obj (X : C) : F.cocones.obj X = (F ⟶ (const J).obj X) := rfl

@[simp] lemma cocones_map_app {X₁ X₂ : C} (f : X₁ ⟶ X₂) (t : F.cocones.obj X₁) (j : J) :
  (F.cocones.map f t).app j = t.app j ≫ f := rfl

end functor

section
variables (J C)

@[simps] def cones : (J ⥤ C) ⥤ (Cᵒᵖ ⥤ Type v) :=
{ obj := functor.cones,
  map := λ F G f, whisker_left (const J).op (yoneda.map f) }

@[simps] def cocones : (J ⥤ C)ᵒᵖ ⥤ (C ⥤ Type v) :=
{ obj := λ F, functor.cocones (unop F),
  map := λ F G f, whisker_left (const J) (coyoneda.map f) }

end

namespace limits

/--
A `c : cone F` is:
* an object `c.X` and
* a natural transformation `c.π : c.X ⟶ F` from the constant `c.X` functor to `F`.

`cone F` is equivalent, via `cone.equiv` below, to `Σ X, F.cones.obj X`.
-/
structure cone (F : J ⥤ C) :=
(X : C)
(π : (const J).obj X ⟶ F)

@[simp] lemma cone.w {F : J ⥤ C} (c : cone F) {j j' : J} (f : j ⟶ j') :
  c.π.app j ≫ F.map f = c.π.app j' :=
by convert ←(c.π.naturality f).symm; apply id_comp

/--
A `c : cocone F` is
* an object `c.X` and
* a natural transformation `c.ι : F ⟶ c.X` from `F` to the constant `c.X` functor.

`cocone F` is equivalent, via `cone.equiv` below, to `Σ X, F.cocones.obj X`.
-/
structure cocone (F : J ⥤ C) :=
(X : C)
(ι : F ⟶ (const J).obj X)

@[simp] lemma cocone.w {F : J ⥤ C} (c : cocone F) {j j' : J} (f : j ⟶ j') :
  F.map f ≫ c.ι.app j' = c.ι.app j :=
by convert ←(c.ι.naturality f); apply comp_id


variables {F : J ⥤ C}

namespace cone

def equiv (F : J ⥤ C) : cone F ≅ Σ X, F.cones.obj X :=
{ hom := λ c, ⟨op c.X, c.π⟩,
  inv := λ c, { X := unop c.1, π := c.2 },
  hom_inv_id' := begin ext, cases x, refl, end,
  inv_hom_id' := begin ext, cases x, refl, end }

@[simp] def extensions (c : cone F) : yoneda.obj c.X ⟶ F.cones :=
{ app := λ X f, ((const J).map f) ≫ c.π }

/-- A map to the vertex of a cone induces a cone by composition. -/
@[simp] def extend (c : cone F) {X : C} (f : X ⟶ c.X) : cone F :=
{ X := X,
  π := c.extensions.app (op X) f }

@[simp] lemma extend_π  (c : cone F) {X : Cᵒᵖ} (f : unop X ⟶ c.X) :
  (extend c f).π = c.extensions.app X f :=
rfl

@[simps] def whisker {K : Type v} [small_category K] (E : K ⥤ J) (c : cone F) : cone (E ⋙ F) :=
{ X := c.X,
  π := whisker_left E c.π }

<<<<<<< HEAD
@[simp] lemma whisker_π_app (c : cone F) {K : Type v} [small_category K] (E : K ⥤ J) (k : K) :
  (c.whisker E).π.app k = (c.π).app (E.obj k) := rfl

=======
-- We now prove a lemma about naturality of cones over functors into bundled categories.
>>>>>>> 809276c0
section

omit 𝒞
variables {J' : Type u} [small_category J']
variables {C' : Type (u+1)} [𝒞' : concrete_category C']
include 𝒞'

local attribute [instance] concrete_category.has_coe_to_sort
local attribute [instance] concrete_category.has_coe_to_fun

/-- Naturality of a cone over functors to a concrete category. -/
@[simp] lemma naturality_concrete {G : J' ⥤ C'} (s : cone G) {j j' : J'} (f : j ⟶ j') (x : s.X) :
   (G.map f) ((s.π.app j) x) = (s.π.app j') x :=
begin
  convert congr_fun (congr_arg (λ k : s.X ⟶ G.obj j', (k : s.X → G.obj j')) (s.π.naturality f).symm) x;
  { dsimp, simp },
end

end

end cone

namespace cocone

def equiv (F : J ⥤ C) : cocone F ≅ Σ X, F.cocones.obj X :=
{ hom := λ c, ⟨c.X, c.ι⟩,
  inv := λ c, { X := c.1, ι := c.2 },
  hom_inv_id' := begin ext, cases x, refl, end,
  inv_hom_id' := begin ext, cases x, refl, end }

@[simp] def extensions (c : cocone F) : coyoneda.obj (op c.X) ⟶ F.cocones :=
{ app := λ X f, c.ι ≫ (const J).map f }

/-- A map from the vertex of a cocone induces a cocone by composition. -/
@[simp] def extend (c : cocone F) {X : C} (f : c.X ⟶ X) : cocone F :=
{ X := X,
  ι := c.extensions.app X f }

@[simp] lemma extend_ι  (c : cocone F) {X : C} (f : c.X ⟶ X) :
  (extend c f).ι = c.extensions.app X f :=
rfl

@[simps] def whisker {K : Type v} [small_category K] (E : K ⥤ J) (c : cocone F) : cocone (E ⋙ F) :=
{ X := c.X,
  ι := whisker_left E c.ι }

<<<<<<< HEAD
@[simp] lemma whisker_ι_app (c : cocone F) {K : Type v} [small_category K] (E : K ⥤ J) (k : K) :
  (c.whisker E).ι.app k = (c.ι).app (E.obj k) := rfl

=======
-- We now prove a lemma about naturality of cocones over functors into bundled categories.
>>>>>>> 809276c0
section
omit 𝒞
variables {J' : Type u} [small_category J']
variables {C' : Type (u+1)} [𝒞' : concrete_category C']
include 𝒞'

local attribute [instance] concrete_category.has_coe_to_sort
local attribute [instance] concrete_category.has_coe_to_fun

/-- Naturality of a cocone over functors into a concrete category. -/
@[simp] lemma naturality_concrete {G : J' ⥤ C'} (s : cocone G) {j j' : J'} (f : j ⟶ j') (x : G.obj j) :
  (s.ι.app j') ((G.map f) x) = (s.ι.app j) x :=
begin
  convert congr_fun (congr_arg (λ k : G.obj j ⟶ s.X, (k : G.obj j → s.X)) (s.ι.naturality f)) x;
  { dsimp, simp },
end

end

end cocone

structure cone_morphism (A B : cone F) :=
(hom : A.X ⟶ B.X)
(w'  : ∀ j : J, hom ≫ B.π.app j = A.π.app j . obviously)

restate_axiom cone_morphism.w'
attribute [simp] cone_morphism.w

@[extensionality] lemma cone_morphism.ext {A B : cone F} {f g : cone_morphism A B}
  (w : f.hom = g.hom) : f = g :=
by cases f; cases g; simpa using w

@[simps] instance cone.category : category.{v} (cone F) :=
{ hom  := λ A B, cone_morphism A B,
  comp := λ X Y Z f g,
  { hom := f.hom ≫ g.hom,
    w' := by intro j; rw [assoc, g.w, f.w] },
  id   := λ B, { hom := 𝟙 B.X } }

namespace cones
/-- To give an isomorphism between cones, it suffices to give an
  isomorphism between their vertices which commutes with the cone
  maps. -/
@[extensionality, simps] def ext {c c' : cone F}
  (φ : c.X ≅ c'.X) (w : ∀ j, c.π.app j = φ.hom ≫ c'.π.app j) : c ≅ c' :=
{ hom := { hom := φ.hom },
  inv := { hom := φ.inv, w' := λ j, φ.inv_comp_eq.mpr (w j) } }

@[simps] def postcompose {G : J ⥤ C} (α : F ⟶ G) : cone F ⥤ cone G :=
{ obj := λ c, { X := c.X, π := c.π ≫ α },
  map := λ c₁ c₂ f, { hom := f.hom, w' :=
  by intro; erw ← category.assoc; simp [-category.assoc] } }

def postcompose_comp {G H : J ⥤ C} (α : F ⟶ G) (β : G ⟶ H) :
  postcompose (α ≫ β) ≅ postcompose α ⋙ postcompose β :=
by { fapply nat_iso.of_components, { intro s, fapply ext, refl, obviously }, obviously }

def postcompose_id : postcompose (𝟙 F) ≅ 𝟭 (cone F) :=
by { fapply nat_iso.of_components, { intro s, fapply ext, refl, obviously }, obviously }

def postcompose_equivalence {G : J ⥤ C} (α : F ≅ G) : cone F ≌ cone G :=
begin
  refine equivalence.mk (postcompose α.hom) (postcompose α.inv) _ _,
  { symmetry,
    refine (postcompose_comp _ _).symm.trans _, rw [iso.hom_inv_id], exact postcompose_id },
  { refine (postcompose_comp _ _).symm.trans _, rw [iso.inv_hom_id], exact postcompose_id }
end

@[simps] def forget : cone F ⥤ C :=
{ obj := λ t, t.X, map := λ s t f, f.hom }

section
variables {D : Type u'} [𝒟 : category.{v} D]
include 𝒟

@[simps] def functoriality (G : C ⥤ D) : cone F ⥤ cone (F ⋙ G) :=
{ obj := λ A,
  { X := G.obj A.X,
    π := { app := λ j, G.map (A.π.app j), naturality' := by intros; erw ←G.map_comp; tidy } },
  map := λ X Y f,
  { hom := G.map f.hom,
    w'  := by intros; rw [←functor.map_comp, f.w] } }
end
end cones

structure cocone_morphism (A B : cocone F) :=
(hom : A.X ⟶ B.X)
(w'  : ∀ j : J, A.ι.app j ≫ hom = B.ι.app j . obviously)

restate_axiom cocone_morphism.w'
attribute [simp] cocone_morphism.w

@[extensionality] lemma cocone_morphism.ext
  {A B : cocone F} {f g : cocone_morphism A B} (w : f.hom = g.hom) : f = g :=
by cases f; cases g; simpa using w

@[simps] instance cocone.category : category.{v} (cocone F) :=
{ hom  := λ A B, cocone_morphism A B,
  comp := λ _ _ _ f g,
  { hom := f.hom ≫ g.hom,
    w' := by intro j; rw [←assoc, f.w, g.w] },
  id   := λ B, { hom := 𝟙 B.X } }

namespace cocones
/-- To give an isomorphism between cocones, it suffices to give an
  isomorphism between their vertices which commutes with the cocone
  maps. -/
@[extensionality, simps] def ext {c c' : cocone F}
  (φ : c.X ≅ c'.X) (w : ∀ j, c.ι.app j ≫ φ.hom = c'.ι.app j) : c ≅ c' :=
{ hom := { hom := φ.hom },
  inv := { hom := φ.inv, w' := λ j, φ.comp_inv_eq.mpr (w j).symm } }

@[simps] def precompose {G : J ⥤ C} (α : G ⟶ F) : cocone F ⥤ cocone G :=
{ obj := λ c, { X := c.X, ι := α ≫ c.ι },
  map := λ c₁ c₂ f, { hom := f.hom } }

def precompose_comp {G H : J ⥤ C} (α : F ⟶ G) (β : G ⟶ H) :
  precompose (α ≫ β) ≅ precompose β ⋙ precompose α :=
by { fapply nat_iso.of_components, { intro s, fapply ext, refl, obviously }, obviously }

def precompose_id : precompose (𝟙 F) ≅ 𝟭 (cocone F) :=
by { fapply nat_iso.of_components, { intro s, fapply ext, refl, obviously }, obviously }

def precompose_equivalence {G : J ⥤ C} (α : G ≅ F) : cocone F ≌ cocone G :=
begin
  refine equivalence.mk (precompose α.hom) (precompose α.inv) _ _,
  { symmetry, refine (precompose_comp _ _).symm.trans _, rw [iso.inv_hom_id], exact precompose_id },
  { refine (precompose_comp _ _).symm.trans _, rw [iso.hom_inv_id], exact precompose_id }
end

@[simps] def forget : cocone F ⥤ C :=
{ obj := λ t, t.X, map := λ s t f, f.hom }

section
variables {D : Type u'} [𝒟 : category.{v} D]
include 𝒟

@[simps] def functoriality (G : C ⥤ D) : cocone F ⥤ cocone (F ⋙ G) :=
{ obj := λ A,
  { X := G.obj A.X,
    ι := { app := λ j, G.map (A.ι.app j), naturality' := by intros; erw ←G.map_comp; tidy } },
  map := λ _ _ f,
  { hom := G.map f.hom,
    w'  := by intros; rw [←functor.map_comp, cocone_morphism.w] } }
end
end cocones

end limits

namespace functor

variables {D : Type u'} [category.{v} D]
variables {F : J ⥤ C} {G : J ⥤ C} (H : C ⥤ D)

open category_theory.limits

/-- The image of a cone in C under a functor G : C ⥤ D is a cone in D. -/
def map_cone   (c : cone F)   : cone (F ⋙ H)   := (cones.functoriality H).obj c
/-- The image of a cocone in C under a functor G : C ⥤ D is a cocone in D. -/
def map_cocone (c : cocone F) : cocone (F ⋙ H) := (cocones.functoriality H).obj c

@[simp] lemma map_cone_X (c : cone F) : (H.map_cone c).X = H.obj c.X := rfl
@[simp] lemma map_cocone_X (c : cocone F) : (H.map_cocone c).X = H.obj c.X := rfl

def map_cone_inv [is_equivalence H]
  (c : cone (F ⋙ H)) : cone F :=
let t := (inv H).map_cone c in
let α : (F ⋙ H) ⋙ inv H ⟶ F :=
  ((whisker_left F (is_equivalence.unit_iso H).inv) : F ⋙ (H ⋙ inv H) ⟶ _) ≫ (functor.right_unitor _).hom in
{ X := t.X,
  π := ((category_theory.cones J C).map α).app (op t.X) t.π }

@[simp] lemma map_cone_inv_X [is_equivalence H] (c : cone (F ⋙ H)) : (H.map_cone_inv c).X = (inv H).obj c.X := rfl

def map_cone_morphism   {c c' : cone F}   (f : cone_morphism c c')   :
  cone_morphism   (H.map_cone c)   (H.map_cone c')   := (cones.functoriality H).map f
def map_cocone_morphism {c c' : cocone F} (f : cocone_morphism c c') :
  cocone_morphism (H.map_cocone c) (H.map_cocone c') := (cocones.functoriality H).map f

@[simp] lemma map_cone_π (c : cone F) (j : J) :
  (map_cone H c).π.app j = H.map (c.π.app j) := rfl
@[simp] lemma map_cocone_ι (c : cocone F) (j : J) :
  (map_cocone H c).ι.app j = H.map (c.ι.app j) := rfl

end functor

end category_theory

namespace category_theory.limits

variables {F : J ⥤ Cᵒᵖ}

def cone_of_cocone_left_op (c : cocone F.left_op) : cone F :=
{ X := op c.X,
  π := nat_trans.right_op (c.ι ≫ (const.op_obj_unop (op c.X)).hom) }

@[simp] lemma cone_of_cocone_left_op_X (c : cocone F.left_op) :
  (cone_of_cocone_left_op c).X = op c.X :=
rfl
@[simp] lemma cone_of_cocone_left_op_π_app (c : cocone F.left_op) (j) :
  (cone_of_cocone_left_op c).π.app j = (c.ι.app (op j)).op :=
by { dsimp [cone_of_cocone_left_op], simp }

def cocone_left_op_of_cone (c : cone F) : cocone (F.left_op) :=
{ X := unop c.X,
  ι := nat_trans.left_op c.π }

@[simp] lemma cocone_left_op_of_cone_X (c : cone F) :
  (cocone_left_op_of_cone c).X = unop c.X :=
rfl
@[simp] lemma cocone_left_op_of_cone_ι_app (c : cone F) (j) :
  (cocone_left_op_of_cone c).ι.app j = (c.π.app (unop j)).unop :=
by { dsimp [cocone_left_op_of_cone], simp }

def cocone_of_cone_left_op (c : cone F.left_op) : cocone F :=
{ X := op c.X,
  ι := nat_trans.right_op ((const.op_obj_unop (op c.X)).hom ≫ c.π) }

@[simp] lemma cocone_of_cone_left_op_X (c : cone F.left_op) :
  (cocone_of_cone_left_op c).X = op c.X :=
rfl
@[simp] lemma cocone_of_cone_left_op_ι_app (c : cone F.left_op) (j) :
  (cocone_of_cone_left_op c).ι.app j = (c.π.app (op j)).op :=
by { dsimp [cocone_of_cone_left_op], simp }

def cone_left_op_of_cocone (c : cocone F) : cone (F.left_op) :=
{ X := unop c.X,
  π := nat_trans.left_op c.ι }

@[simp] lemma cone_left_op_of_cocone_X (c : cocone F) :
  (cone_left_op_of_cocone c).X = unop c.X :=
rfl
@[simp] lemma cone_left_op_of_cocone_π_app (c : cocone F) (j) :
  (cone_left_op_of_cocone c).π.app j = (c.ι.app (unop j)).unop :=
by { dsimp [cone_left_op_of_cocone], simp }
end category_theory.limits<|MERGE_RESOLUTION|>--- conflicted
+++ resolved
@@ -129,13 +129,7 @@
 { X := c.X,
   π := whisker_left E c.π }
 
-<<<<<<< HEAD
-@[simp] lemma whisker_π_app (c : cone F) {K : Type v} [small_category K] (E : K ⥤ J) (k : K) :
-  (c.whisker E).π.app k = (c.π).app (E.obj k) := rfl
-
-=======
 -- We now prove a lemma about naturality of cones over functors into bundled categories.
->>>>>>> 809276c0
 section
 
 omit 𝒞
@@ -182,13 +176,7 @@
 { X := c.X,
   ι := whisker_left E c.ι }
 
-<<<<<<< HEAD
-@[simp] lemma whisker_ι_app (c : cocone F) {K : Type v} [small_category K] (E : K ⥤ J) (k : K) :
-  (c.whisker E).ι.app k = (c.ι).app (E.obj k) := rfl
-
-=======
 -- We now prove a lemma about naturality of cocones over functors into bundled categories.
->>>>>>> 809276c0
 section
 omit 𝒞
 variables {J' : Type u} [small_category J']
