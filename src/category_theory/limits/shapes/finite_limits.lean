--- conflicted
+++ resolved
@@ -85,21 +85,11 @@
 instance : fin_category walking_parallel_pair := { }
 
 /-- Equalizers are finite limits, so if `C` has all finite limits, it also has all equalizers -/
-<<<<<<< HEAD
-def has_equalizers_of_has_finite_limits [has_finite_limits C] : has_equalizers C :=
-{ has_limits_of_shape := by apply_instance }
-
-/-- Coequalizers are finite colimits, of if `C` has all finite colimits, it also has all
-    coequalizers -/
-def has_coequalizers_of_has_finite_colimits [has_finite_colimits C] : has_coequalizers C :=
-{ has_colimits_of_shape := by apply_instance }
-=======
 example [has_finite_limits C] : has_equalizers C := infer_instance
 
 /-- Coequalizers are finite colimits, of if `C` has all finite colimits, it also has all
     coequalizers -/
 example [has_finite_colimits C] : has_coequalizers C := infer_instance
->>>>>>> 43ceb3e0
 
 variables {J : Type v}
 
