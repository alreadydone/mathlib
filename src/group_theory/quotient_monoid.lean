--- conflicted
+++ resolved
@@ -4,17 +4,13 @@
    Everything is in the localization namespace to avoid having to duplicate things. -/
 
 variables {X : Type*} [comm_monoid X] (Y : submonoid X) {Z : Type*} [comm_monoid Z]
-          {α : Type*} (β : Type*) [monoid α] [monoid β] 
+          {α : Type*} {β : Type*} [monoid α] [monoid β] {γ : Type*} [monoid γ] 
 
 /-- I rw this and then use abel in some proofs; I don't know the canonical way to do this. -/
 lemma to_add {α} [has_mul α] : 
   @has_mul.mul α _ = @has_add.add (additive α) _ := rfl
 
 namespace monoid_hom
-
-variables {γ : Type*} [monoid γ] (f : α →* γ) (g : β →* γ)
-
-variables {α β} 
 
 def fst : α × β →* α :=
 ⟨λ x, x.1, rfl, λ _ _, prod.fst_mul⟩
@@ -341,7 +337,6 @@
 def char_pred (H : ∀ y : Y, is_unit (f y)) :=
 function.surjective (monoid_hom.lift f H) ∧ con.ker f = Y.r.prod_fst
 
-<<<<<<< HEAD
 lemma char_pred_of_equiv' (H : ∀ y : Y, f y = g y) 
   (h : localization X Y ≃* Z) (hf : h.to_monoid_hom = monoid_hom.lift' f g H) : 
   char_pred' f g H :=
@@ -372,39 +367,6 @@
 con.quotient_ker_equiv_of_surjective (monoid_hom.aux f g H) $ λ z, by
   { cases Hp.1 z with x hx, revert hx, apply con.induction_on x, 
     intros y hy, use y, rw hy.symm, refl}
-=======
-lemma char_pred_of_equiv (H : ∀ y : Y, is_unit (f y)) (h : (localization X Y) ≃* Z)
-  (hf : monoid_hom.lift f H = h.to_monoid_hom) : char_pred f H :=
-⟨λ x, let ⟨p, hp⟩ := h.to_equiv.surjective x in ⟨p, by {rw [←hp, hf], refl}⟩,
-(r_eq_r' Y).symm ▸
-(con.ext $ λ x y, ⟨λ h', let ⟨c, hc⟩ := localization.eq.1 (h.to_equiv.injective $
-  show h.to_monoid_hom (monoid_hom.of Y x) = h.to_monoid_hom (monoid_hom.of Y y), by
-    rwa [←hf, monoid_hom.lift_of, monoid_hom.lift_of]) in ⟨c, hc⟩,
-λ ⟨w, hw⟩, let ⟨v, hv⟩ := H w in show f x = f y, by
-rw [←one_mul (f x), ←one_mul (f y), ←units.inv_mul v, ←hv, mul_assoc, mul_assoc, ←f.map_mul,
-    ←f.map_mul, show (↑w * x = ↑w * y), by simp only [*, mul_one, Y.coe_one] at *]⟩)⟩
-
-noncomputable def equiv_of_char_pred' (f' : Y → units Z) (hf : ∀ y:Y, f y = f' y)
-  (Hp : char_pred' f f' hf) : (localization X Y) ≃* Z :=
-{ map_mul' := (monoid_hom.lift' f f' hf).map_mul,
-  ..@equiv.of_bijective _ _ (monoid_hom.lift' f f' hf) $ and.intro
-begin
-  intros x y,
-  apply induction_on₂ x y,
-  intros a b h,
-  rw [monoid_hom.lift'_mk, monoid_hom.lift'_mk] at h,
-  have htemp : f (a.1) = f (b.fst) * ↑(f' (b.snd))⁻¹ * f' (a.snd),
-    rw [←h, mul_assoc, units.inv_mul, mul_one],
-  have : f (a.1*b.2) = f (b.1*a.2),
-    rw [f.map_mul, f.map_mul, htemp],
-    rw [hf b.2, hf a.2, mul_assoc (f b.1), mul_assoc], congr' 1,
-    rw [mul_comm, ←mul_assoc, units.mul_inv, one_mul],
-  cases (show Y.r'.prod_fst _ _, by rw [←r_eq_r' Y, ←Hp.2]; exact this) with c hc,
-  rw localization.eq, refine ⟨c, _⟩,
-  simpa using hc,
-end
-Hp.1}
->>>>>>> 5ba029d8
 
 noncomputable def equiv_of_char_pred (H : ∀ y : Y, is_unit (f y)) (Hp : char_pred f H) :
   (localization X Y) ≃* Z :=
