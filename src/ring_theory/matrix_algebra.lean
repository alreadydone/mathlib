/-
Copyright (c) 2020 Scott Morrison. All rights reserved.
Released under Apache 2.0 license as described in the file LICENSE.
Authors: Scott Morrison
-/
import ring_theory.tensor_product
import data.matrix.basic

/-!
We provide the `R`-algebra structure on `matrix n n A` when `A` is an `R`-algebra,
and show `matrix n n A ≃ₐ[R] (A ⊗[R] matrix n n R)`.
-/

universes u v w

open_locale tensor_product
open_locale big_operators

open tensor_product
open algebra.tensor_product
open matrix

variables {R : Type u} [comm_ring R]
variables {A : Type v} [comm_ring A] [algebra R A]
variables {n : Type w} [fintype n]

section
variables [decidable_eq n]

instance : algebra R (matrix n n A) :=
{ commutes' := λ r x, begin ext, simp [matrix.scalar], end,
  smul_def' := λ r x, begin ext, simp [matrix.scalar, algebra.smul_def'' r], end,
  ..((matrix.scalar n).comp (algebra_map R A)) }

lemma algebra_map_matrix_val {r : R} {i j : n} :
  algebra_map R (matrix n n A) r i j = if i = j then algebra_map R A r else 0 :=
begin
  dsimp [algebra_map, algebra.to_ring_hom, matrix.scalar],
  split_ifs with h; simp [h, matrix.one_val_ne],
end
end

variables (R A n)
namespace matrix_equiv_tensor

/--
(Implementation detail).
The bare function underlying `(A ⊗[R] matrix n n R) →ₐ[R] matrix n n A`, on pure tensors.
-/
def to_fun (a : A) (m : matrix n n R) : matrix n n A :=
λ i j, a * algebra_map R A (m i j)

/--
(Implementation detail).
The function underlying `(A ⊗[R] matrix n n R) →ₐ[R] matrix n n A`,
as an `R`-linear map in the second tensor factor.
-/
def to_fun_right_linear (a : A) : matrix n n R →ₗ[R] matrix n n A :=
{ to_fun := to_fun R A n a,
  map_add' := λ x y, by { dsimp only [to_fun], ext, simp [mul_add], },
  map_smul' := λ r x,
  begin
    dsimp only [to_fun],
    ext,
    simp only [matrix.smul_val, pi.smul_apply, ring_hom.map_mul,
      algebra.id.smul_eq_mul, ring_hom.map_mul],
    rw [algebra.smul_def r, mul_left_comm],
  end, }

/--
(Implementation detail).
The function underlying `(A ⊗[R] matrix n n R) →ₐ[R] matrix n n A`,
as an `R`-bilinear map.
-/
def to_fun_bilinear : A →ₗ[R] matrix n n R →ₗ[R] matrix n n A :=
{ to_fun := to_fun_right_linear R A n,
  map_add' := λ x y, by { ext, simp [to_fun_right_linear, to_fun, add_mul], },
  map_smul' := λ r x, by { ext, simp [to_fun_right_linear, to_fun] }, }

/--
(Implementation detail).
The function underlying `(A ⊗[R] matrix n n R) →ₐ[R] matrix n n A`,
as an `R`-linear map.
-/
def to_fun_linear : A ⊗[R] matrix n n R →ₗ[R] matrix n n A :=
tensor_product.lift (to_fun_bilinear R A n)

variables [decidable_eq n]

/--
The function `(A ⊗[R] matrix n n R) →ₐ[R] matrix n n A`, as an algebra homomorphism.
-/
def to_fun_alg_hom : (A ⊗[R] matrix n n R) →ₐ[R] matrix n n A :=
alg_hom_of_linear_map_tensor_product (to_fun_linear R A n)
begin
  intros, ext,
  simp only [to_fun_linear, to_fun_bilinear, to_fun_right_linear, to_fun, lift.tmul,
    linear_map.coe_mk, matrix.mul_mul_left, matrix.smul_val, matrix.mul_eq_mul,
    matrix.mul_mul_right, ring_hom.map_matrix_mul],
  rw [←_root_.mul_assoc, mul_comm a₁ a₂],
end
begin
  intros, ext,
  simp only [to_fun_linear, to_fun_bilinear, to_fun_right_linear, to_fun, matrix.one_val,
    algebra_map_matrix_val, lift.tmul, linear_map.coe_mk],
  split_ifs; simp,
end

@[simp] lemma to_fun_alg_hom_apply (a : A) (m : matrix n n R) :
  to_fun_alg_hom R A n (a ⊗ₜ m) = λ i j, a * algebra_map R A (m i j) :=
begin
  simp [to_fun_alg_hom, alg_hom_of_linear_map_tensor_product, to_fun_linear],
  refl,
end

/--
(Implementation detail.)

The bare function `matrix n n A → A ⊗[R] matrix n n R`.
(We don't need to show that it's an algebra map, thankfully --- just that it's an inverse.)
-/
def inv_fun (M : matrix n n A) : A ⊗[R] matrix n n R :=
∑ (p : n × n), M p.1 p.2 ⊗ₜ (elementary_matrix p.1 p.2 1)

@[simp] lemma inv_fun_zero : inv_fun R A n 0 = 0 :=
by simp [inv_fun]

@[simp] lemma inv_fun_add (M N : matrix n n A) :
  inv_fun R A n (M + N) = inv_fun R A n M + inv_fun R A n N :=
by simp [inv_fun, add_tmul, finset.sum_add_distrib]

@[simp] lemma inv_fun_smul (a : A) (M : matrix n n A) :
  inv_fun R A n (λ i j, a * M i j) = (a ⊗ₜ 1) * inv_fun R A n M :=
by simp [inv_fun,finset.mul_sum]

@[simp] lemma inv_fun_algebra_map (M : matrix n n R) :
  inv_fun R A n (λ i j, algebra_map R A (M i j)) = 1 ⊗ₜ M :=
begin
  dsimp [inv_fun],
<<<<<<< HEAD
  simp only [algebra.algebra_map_eq_smul_one, smul_tmul, ←tmul_sum, mul_boole],
  congr,
  conv_rhs {rw matrix_eq_sum_elementary M},
  convert finset.sum_product, simp,
=======
  simp only [algebra.algebra_map_eq_smul_one, smul_tmul, ←tmul_sum, (•), mul_boole],
  congr, ext,
  calc
    (∑ x, λ i j, ite ((i, j) = x) (M x.1 x.2) 0) i j
         = (∑ x, λ j, ite ((i, j) = x) (M x.1 x.2) 0) j : by simp
     ... = ∑ x, ite ((i, j) = x) (M x.1 x.2) 0          : by simp
     ... = M i j                                        : by simp,

>>>>>>> 61dd9c21
end

lemma right_inv (M : matrix n n A) : (to_fun_alg_hom R A n) (inv_fun R A n M) = M :=
begin
  simp only [inv_fun, alg_hom.map_sum, elementary_matrix, apply_ite ⇑(algebra_map R A),
    mul_boole, to_fun_alg_hom_apply, ring_hom.map_zero, ring_hom.map_one],
  convert finset.sum_product, apply matrix_eq_sum_elementary,
end

lemma left_inv (M : A ⊗[R] matrix n n R) : inv_fun R A n (to_fun_alg_hom R A n M) = M :=
begin
  apply tensor_product.induction_on _ _ M,
  { simp, },
  { intros a m, simp, },
  { intros x y hx hy, simp [alg_hom.map_sum, hx, hy], },
end

/--
(Implementation detail)

The equivalence, ignoring the algebra structure, `(A ⊗[R] matrix n n R) ≃ matrix n n A`.
-/
def equiv : (A ⊗[R] matrix n n R) ≃ matrix n n A :=
{ to_fun := to_fun_alg_hom R A n,
  inv_fun := inv_fun R A n,
  left_inv := left_inv R A n,
  right_inv := right_inv R A n, }

end matrix_equiv_tensor

variables [decidable_eq n]

/--
The `R`-algebra isomorphism `matrix n n A ≃ₐ[R] (A ⊗[R] matrix n n R)`.
-/
def matrix_equiv_tensor : matrix n n A ≃ₐ[R] (A ⊗[R] matrix n n R) :=
alg_equiv.symm { ..(matrix_equiv_tensor.to_fun_alg_hom R A n), ..(matrix_equiv_tensor.equiv R A n) }

open matrix_equiv_tensor

@[simp] lemma matrix_equiv_tensor_apply (M : matrix n n A) :
  matrix_equiv_tensor R A n M =
    ∑ (p : n × n), M p.1 p.2 ⊗ₜ (elementary_matrix p.1 p.2 1) :=
rfl

<<<<<<< HEAD
-- TODO move, make `tmul_ite`.

#check apply_ite

lemma ite_tmul {R M₁ M₂ : Type*} [comm_ring R] [add_comm_group M₁] [module R M₁] [add_comm_group M₂] [module R M₂] (x₁ : M₁) (x₂ : M₂)
  (P : Prop) [decidable P] : ((if P then x₁ else 0) ⊗ₜ[R] x₂) = if P then (x₁ ⊗ₜ x₂) else 0 :=
begin
  split_ifs; simp
end

=======
>>>>>>> 61dd9c21
@[simp] lemma matrix_equiv_tensor_apply_elementary (i j : n) (x : A):
  matrix_equiv_tensor R A n (elementary_matrix i j x) =
    x ⊗ₜ (elementary_matrix i j 1) :=
begin
  have t : ∀ (p : n × n), (p.1 = i ∧ p.2 = j) ↔ (p = (i, j)) := by tidy,
  simp [ite_tmul, t, elementary_matrix],
end

@[simp] lemma matrix_equiv_tensor_apply_symm (a : A) (M : matrix n n R) :
  (matrix_equiv_tensor R A n).symm (a ⊗ₜ M) =
    λ i j, a * algebra_map R A (M i j) :=
begin
  simp [matrix_equiv_tensor, to_fun_alg_hom, alg_hom_of_linear_map_tensor_product, to_fun_linear],
  refl,
end<|MERGE_RESOLUTION|>--- conflicted
+++ resolved
@@ -137,21 +137,10 @@
   inv_fun R A n (λ i j, algebra_map R A (M i j)) = 1 ⊗ₜ M :=
 begin
   dsimp [inv_fun],
-<<<<<<< HEAD
   simp only [algebra.algebra_map_eq_smul_one, smul_tmul, ←tmul_sum, mul_boole],
   congr,
   conv_rhs {rw matrix_eq_sum_elementary M},
   convert finset.sum_product, simp,
-=======
-  simp only [algebra.algebra_map_eq_smul_one, smul_tmul, ←tmul_sum, (•), mul_boole],
-  congr, ext,
-  calc
-    (∑ x, λ i j, ite ((i, j) = x) (M x.1 x.2) 0) i j
-         = (∑ x, λ j, ite ((i, j) = x) (M x.1 x.2) 0) j : by simp
-     ... = ∑ x, ite ((i, j) = x) (M x.1 x.2) 0          : by simp
-     ... = M i j                                        : by simp,
-
->>>>>>> 61dd9c21
 end
 
 lemma right_inv (M : matrix n n A) : (to_fun_alg_hom R A n) (inv_fun R A n M) = M :=
@@ -197,10 +186,7 @@
     ∑ (p : n × n), M p.1 p.2 ⊗ₜ (elementary_matrix p.1 p.2 1) :=
 rfl
 
-<<<<<<< HEAD
 -- TODO move, make `tmul_ite`.
-
-#check apply_ite
 
 lemma ite_tmul {R M₁ M₂ : Type*} [comm_ring R] [add_comm_group M₁] [module R M₁] [add_comm_group M₂] [module R M₂] (x₁ : M₁) (x₂ : M₂)
   (P : Prop) [decidable P] : ((if P then x₁ else 0) ⊗ₜ[R] x₂) = if P then (x₁ ⊗ₜ x₂) else 0 :=
@@ -208,8 +194,6 @@
   split_ifs; simp
 end
 
-=======
->>>>>>> 61dd9c21
 @[simp] lemma matrix_equiv_tensor_apply_elementary (i j : n) (x : A):
   matrix_equiv_tensor R A n (elementary_matrix i j x) =
     x ⊗ₜ (elementary_matrix i j 1) :=
