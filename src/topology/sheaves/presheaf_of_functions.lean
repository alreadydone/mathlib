--- conflicted
+++ resolved
@@ -33,7 +33,6 @@
 namespace Top
 
 variables (X : Top.{v})
-<<<<<<< HEAD
 
 /--
 The presheaf of dependently typed functions on `X`, with fibres given by a type family `f`.
@@ -60,8 +59,6 @@
   {T : Type v} {U V : (opens X)ᵒᵖ} {i : U ⟶ V} {f} {x} {mem} :
   (presheaf_to_Type X T).map i f ⟨x, mem⟩ = f ⟨x, i.unop.down.down mem⟩ :=
 rfl
-=======
->>>>>>> fb883ea5
 
 /-- The presheaf of continuous functions on `X` with values in fixed target topological space `T`. -/
 def presheaf_to_Top (T : Top.{v}) : X.presheaf (Type v) :=
