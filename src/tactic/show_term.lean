/-
Copyright (c) 2020 Scott Morrison. All rights reserved.
Released under Apache 2.0 license as described in the file LICENSE.
Authors: Scott Morrison
-/
import tactic.core

open tactic

namespace tactic.interactive

/--
`show_term { tac }` runs the tactic `tac`,
and then prints the term that was constructed.

This is useful for
* constructing term mode proofs from tactic mode proofs, and
* understanding what tactics are doing, and how metavariables are handled.

As an example, in
```
example {P Q R : Prop} (h₁ : Q → P) (h₂ : R) (h₃ : R → Q) : P ∧ R :=
by show_term { tauto }
```
the term mode proof `⟨h₁ (h₃ h₂), eq.mpr rfl h₂⟩` produced by `tauto` will be printed.

As another example, if the goal is `ℕ × ℕ`, `show_term { split, exact 0 }` will
print `refine (0, _)`, and afterwards there will be one remaining goal (of type `ℕ`).
This indicates that `split, exact 0` partially filled in the original metavariable,
but created a new metavariable for the resulting sub-goal.
-/
meta def show_term (t : itactic) : itactic :=
do
  g :: _ ← get_goals,
  t,
<<<<<<< HEAD
  g ← pp g,
  trace format!"Try this: exact {g}"
=======
  g ← tactic_statement g,
  trace g
>>>>>>> 792faaed

add_tactic_doc
{ name := "show_term",
  category := doc_category.tactic,
  decl_names := [``show_term],
  tags := ["debugging"] }

end tactic.interactive<|MERGE_RESOLUTION|>--- conflicted
+++ resolved
@@ -33,13 +33,8 @@
 do
   g :: _ ← get_goals,
   t,
-<<<<<<< HEAD
-  g ← pp g,
-  trace format!"Try this: exact {g}"
-=======
   g ← tactic_statement g,
   trace g
->>>>>>> 792faaed
 
 add_tactic_doc
 { name := "show_term",
